# Changelog

Notable changes to this project will be documented in this file.
The format is based on [Keep a Changelog](http://keepachangelog.com/en/1.0.0/).
Kubeclient release versioning follows [SemVer](https://semver.org/).

<<<<<<< HEAD
## Unreleased
### Changed
- `Kubeclient::Client.new` now always requires an api version, use for example: `Kubeclient::Client.new(uri, 'v1')`
=======
## 4.9.3 — 2021-03-23

### Fixed

- VULNERABILITY FIX: Previously, whenever kubeconfig did not define custom CA
  (normal situation for production clusters with public domain and certificate!),
  `Config` was returning ssl_options[:verify_ssl] hard-coded to `VERIFY_NONE` :-(

  Assuming you passed those ssl_options to Kubeclient::Client, this means that
  instead of checking server's certificate against your system CA store,
  it would accept ANY certificate, allowing easy man-in-the middle attacks.

  This is especially dangerous with user/password or token credentials
  because MITM attacker could simply steal those credentials to the cluster
  and do anything you could do on the cluster.

  This was broken IN ALL RELEASES MADE BEFORE 2022, ever since
  [`Kubeclient::Config` was created](https://github.com/ManageIQ/kubeclient/pull/127/files#diff-32e70f2f6781a9e9c7b83ae5e7eaf5ffd068a05649077fa38f6789e72f3de837R41-R48).

  [#554](https://github.com/ManageIQ/kubeclient/issues/554).

- Bug fix: kubeconfig `insecure-skip-tls-verify` field was ignored.
  When kubeconfig did define custom CA, `Config` was returning hard-coded `VERIFY_PEER`.

  Now we honor it, return `VERIFY_NONE` iff kubeconfig has explicit
  `insecure-skip-tls-verify: true`, otherwise `VERIFY_PEER`.

  [#555](https://github.com/ManageIQ/kubeclient/issues/555).

- `Config`: fixed parsing of `certificate-authority` file containing concatenation of
  several certificates.  Previously, server's cert was checked against only first CA cert,
  resulting in possible "certificate verify failed" errors.

  An important use case is a chain of root & intermediate cert(s) - necessary when cluster's CA
  itself is signed by another custom CA.
  But also helps when you simply concatenate independent certs. (#461, #552)

  - Still broken (#460): inline `certificate-authority-data` is still parsed using `add_cert`
    method that handles only one cert.

These don't affect code that supplies `Client` parameters directly,
only code that uses `Config`.
>>>>>>> 2d241e3f

## 4.9.2 — 2021-05-30

### Added
- Ruby 3.0 compatibility (#500, #505).

### Removed
- Reduce .gem size by dropping test/ directory, it's useless at run time (#502).

## 4.9.1 — 2020-08-31
### Fixed
- Now should work with apiserver deployed not at root of domain but a sub-path,
  which is standard with Rancher.
  Notably, `create_...` methods were sending bad apiVersion and getting 400 error.
  (#457, hopefully fixes #318, #418 and https://gitlab.com/gitlab-org/gitlab/-/issues/22043)

## 4.9.0 - 2020-08-03
### Added
- Support for `user: exec` credential plugins using TLS client auth (#453)

## 4.8.0 — 2020-07-03

### Added
- Support for server-side apply (#448).

### Fixed
- Declared forgotten dependency on jsonpath, needed for `gcp` provider with `cmd-path` (#450).

## 4.7.0 — 2020-06-14

### Fixed
- Ruby 2.7 compatibility: bumped minimum recursive-open-struct to one that works on 2.7 (#439).
- Ruby 2.7 warnings (#433, #438).
- Improved watch documentation, including behavior planned to change in 5.0.0 (#436).

### Added
- Google Application Default Credentials: Added `userinfo.email` to requested scopes, which is necessary for RBAC policies (#441).

## 4.6.0 — 2019-12-30

### Fixed
- AmazonEksCredentials was sometimes leaving base64 padding that IAM auth of the EKS cluster rejects.  Now padding is always stripped. (#424, #423)

### Added
- Allow calling `watch_foos` methods with a block, simpler to use and guarantees closing the connection. (#425)

- Support `limitBytes` query parameter for `get_pod_log`. (#426)

## 4.5.0 — 2019-09-27

### Added
- Support `:resourceVersion` parameter in `get_foos` methods (similar to existing support in `watch_foos` methods). (#420)

- Relax dependency on `http` gem to allow both 3.x and 4.x. (#413)

## 4.4.0 — 2019-05-03

### Added
- GCP configs with `user[auth-provider][name] == 'gcp'` will execute credential plugin (normally the `gcloud config config-helper` subcommand) when the config specifies it in `cmd-path`, `cmd-args` fields (similar to `exec` support).  This code path works without `googleauth` gem.  Otherwise, `GoogleApplicationDefaultCredentials` path will be tried as before. (#410)
- `AmazonEksCredentials` helper for obtaining a token to authenticate against Amazon EKS. This is not currently integrated in `Config`, you will need to invoke it yourself.  You'll need some aws gems that Kubeclient _does not_ include. (#404, #406)

### Changed
- OpenID Connect tokens which cannot be validaded because we cannot identify the key they were signed with will be considered expired and refreshed as usual. (#407)

## 4.3.0 — 2019-03-03

### Changed
- `GoogleApplicationDefaultCredentials` will now automatically be used by `Config` if the `user[auth-provider][name] == 'gcp'` in the provided context. Note that `user[exec]` is checked first in anticipation of this functionality being added to GCP sometime in the future. Kubeclient _does not_ include the required `googleauth` gem, so you will need to include it in your calling application. (#394)

### Added
- OpenID Connect credentials will automatically be used if the `user[auth-provider][name] == 'oidc'` in the provided context. Note that `user[exec]` is checked first. Kubeclient _does not_ include the required `openid_connect` gem, so you will need to include it in your calling application. (#396)

- Support for `json_patch_#{entity}` and `merge_patch_#{entity}`. `patch_#{entity}` will continue to use strategic merge patch. (#390)

## 4.2.2 — 2019-01-09

### Added
- New `http_max_redirects` option (#374).

### Changed
- Default max redirects for watch increased from 4 to 10, to match other verbs (#374).

## 4.2.1 — 2018-12-26

### Fixed
- For resources that contain dashes in name, there will be an attempt to resolve the method name based on singular name prefix or by replacing the dash in names with underscores (#383).

## 4.2.0 — 2018-12-20

### Added
- Support `user: exec: ...` credential plugins like in Go client (#363, #375).

### Security
- Really made `Kubeclient::Config.new(data, nil)` prevent external file lookups. (#372)
  README documented this since 3.1.1 (#334) but alas that was a lie — absolute paths always worked.
  Now this also prevents credential plugin execution.

  Even in this mode, using config from untrusted sources is not recommended.

This release included all changes up to 4.1.1, but NOT 4.1.2 which was branched off later (4.2.1 does include same fix).

## 4.1.2 — 2018-12-26

### Fixed
- For resources that contain dashes in name, there will be an attempt to resolve the method name based on singular name prefix or by replacing the dash in names with underscores (#382).

## 4.1.1 — 2018-12-17

### Fixed
- Fixed method names for non-suffix plurals such as y -> ies  (#377).

## 4.1.0 — 2018-11-28 — REGRESSION

This version broke method names where plural is not just adding a suffix, notably y -> ies (bug #376).

### Fixed
- Support custom resources with lowercase `kind` (#361).
- `create_security_context_constraint` now works (#366).
- `get_security_context_constraints.kind`, `get_endpoints.kind` are now plural as in kubernetes (#366).

### Added
- Add support for retrieving large lists of objects in chunks (#356).

## 4.0.0 — 2018-07-23

### Removed
- Bumped officially supported kubernetes versions to >= 1.3.
- Specifically `proxy_url` no longer works for <= 1.2 (#323).

### Fixed
- `proxy_url` now works for kubernetes 1.10 and later (#323).

### Changed
- Switched `http` gem dependency from 2.y to 3.y (#321).

## 3.1.2 — 2018-06-11

### Fixed
- Fixed `Kubeclient::Config.read` regression, no longer crashes on YAML timestamps (#338).

## 3.1.1 - 2018-06-01 — REGRESSION

In this version `Kubeclient::Config.read` raises Psych::DisallowedClass on legal yaml configs containing a timestamp, for example gcp access-token expiry (bug #337).

### Security
- Changed `Kubeclient::Config.read` to use `YAML.safe_load` (#334).

  Previously, could deserialize arbitrary ruby classes.  The risk depends on ruby classes available in the application; sometimes a class may have side effects - up to arbitrary code execution - when instantiated and/or built up with `x[key] = value` during YAML parsing.

  Despite this fix, using config from untrusted sources is not recommended.

## 3.1.0 - 2018-05-27

### Fixed
- Fixed watch `.finish` sometimes caused `HTTP::ConnectionError` exception from the reading loop (#315).

### Added
- `get_pod_log` now has `timestamps`, `since_time` (#319) and `tail_lines` (#326) params.
- `Kubeclient::Config::Context#namespace` now set, if present in kubeconfig file (#308).
- Improved README directions for authenticating within a kubernetes cluster (#316).
- `Kubeclient::GoogleApplicationDefaultCredentials` helper for Google application default credentials (#213). Needs `googleauth` gem.
- New `as: :parsed` and `as: :parsed_symbolized` formats (#306).
- Allow setting default `as:` format for the whole client (#299, #305).
- Relaxed `recursive-open-struct` dependency to allow 1.1+ as well (#313).

## 3.0.0 - 2018-02-04
### Removed
- Dropped entity classes (`Kubeclient::Pod` etc.), only `Kubeclient::Resource` exists now (#292, #288).
  Checking the type of a resource can be done using:
  ```
  > pod.kind
  => "Pod"
  ```

  update_* delete_* and patch_* now return a RecursiveOpenStruct like the get_* methods

  The `Kubeclient::Client` class raises `Kubeclient::HttpError` or subclasses now. Catching `KubeException` still works but is deprecated.

  `Kubeclient::Config#context` raises `KeyError` instead of `RuntimeError` for non-existent context name.
- Ruby 2.0, 2.1 no longer supported (#253, #291).

### Fixed
- Added missing singular `get_security_context_constraint`, fixed `get_security_context_constraints` to mean plural (#261).
- Fixed `@http_proxy_uri` undefined warning (#261).
- Documentation fixes & improvements (#225, #229, #243, #296).

### Added
- `delete_options:` parameter to `delete_*` methods, useful for cascade delete (#267).
- `as: :raw` option for watch (#285).
- Now raises `Kubeclient::HttpError`.  Rescuing `KubeException` still works but is deprecated. (#195, #288)
  - 404 error raise `Kubeclient::ResourceNotFoundError`, a subclass of `HttpError` (#233).
- Include request info in exception message (#221).
- Ruby 2.4 and 2.5 are now supported & tested (#247, #295).

### Changed
- `Kubeclient::Config#context(nonexistent_context_name)` raises `KeyError` instead of `RuntimeError`.
- `update_*`, `delete_*`, `patch_*` now all return `RecursiveOpenStruct` consistently (#290).
- Many dependencies bumped (#204, #231, #253, #269).

## 2.5.2 - 2018-02-04
- Watch results are now `RecursiveOpenStruct` inside arrays too (#279).
- Fixed watch `.finish` sometimes caused `Errno::EBADF` exception from the reading loop (#280).
- Easing dependency version (#287, #301)

## 2.5.1 - 2017-10-12
No changes since 2.5.0, fixed packaging mistake.

## [2.5.0 - 2017-10-12 was YANKED]

### Added

- `as: raw` option for `get_*` methods returning a string (#262 via #271).

## 2.4.0 - 2017-05-10

#### past version 1.2.0
Replace Specific Entity class references:

```ruby
Kubeclient::Service
```

with the generic

```ruby
Kubeclient::Resource.new
```

Where ever possible.<|MERGE_RESOLUTION|>--- conflicted
+++ resolved
@@ -4,11 +4,11 @@
 The format is based on [Keep a Changelog](http://keepachangelog.com/en/1.0.0/).
 Kubeclient release versioning follows [SemVer](https://semver.org/).
 
-<<<<<<< HEAD
-## Unreleased
+## Unreleased — to become 5.y.z
+
 ### Changed
 - `Kubeclient::Client.new` now always requires an api version, use for example: `Kubeclient::Client.new(uri, 'v1')`
-=======
+
 ## 4.9.3 — 2021-03-23
 
 ### Fixed
@@ -51,7 +51,6 @@
 
 These don't affect code that supplies `Client` parameters directly,
 only code that uses `Config`.
->>>>>>> 2d241e3f
 
 ## 4.9.2 — 2021-05-30
 
