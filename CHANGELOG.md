--- conflicted
+++ resolved
@@ -4,15 +4,12 @@
 The format is based on [Keep a Changelog](http://keepachangelog.com/en/1.0.0/).
 Kubeclient release versioning follows [SemVer](https://semver.org/).
 
-<<<<<<< HEAD
 ## Unreleased
 
 ### Security
 - Really made `Kubeclient::Config.new(data, nil)` prevent external file lookups.
   README documented this since 3.1.1 (#334) but alas that was a lie — absolute paths always worked.
 
-## 4.1.0 — 2018-11-28
-=======
 ## 4.1.1 — 2018-12-17
 
 ### Fixed
@@ -22,7 +19,6 @@
 ## 4.1.0 — 2018-11-28 — REGRESSION
 
 This version broke method names where plural is not just adding a suffix, notably y -> ies (bug #376).
->>>>>>> 5211bb99
 
 ### Fixed
 - Support custom resources with lowercase `kind` (#361).
