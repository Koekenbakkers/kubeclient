# Changelog

Notable changes to this project will be documented in this file.
The format is based on [Keep a Changelog](http://keepachangelog.com/en/1.0.0/).
Kubeclient release versioning follows [SemVer](https://semver.org/).

<<<<<<< HEAD
## Unreleased
### Changed
- `Kubeclient::Client.new` now always requires an api version, use for example: `Kubeclient::Client.new(uri, 'v1')`
=======
## 4.9.2 — 2021-05-30

### Added
- Ruby 3.0 compatibility (#500, #505).

### Removed
- Reduce .gem size by dropping test/ directory, it's useless at run time (#502).
>>>>>>> 8b75051a

## 4.9.1 — 2020-08-31
### Fixed
- Now should work with apiserver deployed not at root of domain but a sub-path,
  which is standard with Rancher.
  Notably, `create_...` methods were sending bad apiVersion and getting 400 error.
  (#457, hopefully fixes #318, #418 and https://gitlab.com/gitlab-org/gitlab/-/issues/22043)

## 4.9.0 - 2020-08-03
### Added
- Support for `user: exec` credential plugins using TLS client auth (#453)

## 4.8.0 — 2020-07-03

### Added
- Support for server-side apply (#448).

### Fixed
- Declared forgotten dependency on jsonpath, needed for `gcp` provider with `cmd-path` (#450).

## 4.7.0 — 2020-06-14

### Fixed
- Ruby 2.7 compatibility: bumped minimum recursive-open-struct to one that works on 2.7 (#439).
- Ruby 2.7 warnings (#433, #438).
- Improved watch documentation, including behavior planned to change in 5.0.0 (#436).

### Added
- Google Application Default Credentials: Added `userinfo.email` to requested scopes, which is necessary for RBAC policies (#441).

## 4.6.0 — 2019-12-30

### Fixed
- AmazonEksCredentials was sometimes leaving base64 padding that IAM auth of the EKS cluster rejects.  Now padding is always stripped. (#424, #423)

### Added
- Allow calling `watch_foos` methods with a block, simpler to use and guarantees closing the connection. (#425)

- Support `limitBytes` query parameter for `get_pod_log`. (#426)

## 4.5.0 — 2019-09-27

### Added
- Support `:resourceVersion` parameter in `get_foos` methods (similar to existing support in `watch_foos` methods). (#420)

- Relax dependency on `http` gem to allow both 3.x and 4.x. (#413)

## 4.4.0 — 2019-05-03

### Added
- GCP configs with `user[auth-provider][name] == 'gcp'` will execute credential plugin (normally the `gcloud config config-helper` subcommand) when the config specifies it in `cmd-path`, `cmd-args` fields (similar to `exec` support).  This code path works without `googleauth` gem.  Otherwise, `GoogleApplicationDefaultCredentials` path will be tried as before. (#410)
- `AmazonEksCredentials` helper for obtaining a token to authenticate against Amazon EKS. This is not currently integrated in `Config`, you will need to invoke it yourself.  You'll need some aws gems that Kubeclient _does not_ include. (#404, #406)

### Changed
- OpenID Connect tokens which cannot be validaded because we cannot identify the key they were signed with will be considered expired and refreshed as usual. (#407)

## 4.3.0 — 2019-03-03

### Changed
- `GoogleApplicationDefaultCredentials` will now automatically be used by `Config` if the `user[auth-provider][name] == 'gcp'` in the provided context. Note that `user[exec]` is checked first in anticipation of this functionality being added to GCP sometime in the future. Kubeclient _does not_ include the required `googleauth` gem, so you will need to include it in your calling application. (#394)

### Added
- OpenID Connect credentials will automatically be used if the `user[auth-provider][name] == 'oidc'` in the provided context. Note that `user[exec]` is checked first. Kubeclient _does not_ include the required `openid_connect` gem, so you will need to include it in your calling application. (#396)

- Support for `json_patch_#{entity}` and `merge_patch_#{entity}`. `patch_#{entity}` will continue to use strategic merge patch. (#390)

## 4.2.2 — 2019-01-09

### Added
- New `http_max_redirects` option (#374).

### Changed
- Default max redirects for watch increased from 4 to 10, to match other verbs (#374).

## 4.2.1 — 2018-12-26

### Fixed
- For resources that contain dashes in name, there will be an attempt to resolve the method name based on singular name prefix or by replacing the dash in names with underscores (#383).

## 4.2.0 — 2018-12-20

### Added
- Support `user: exec: ...` credential plugins like in Go client (#363, #375).

### Security
- Really made `Kubeclient::Config.new(data, nil)` prevent external file lookups. (#372)
  README documented this since 3.1.1 (#334) but alas that was a lie — absolute paths always worked.
  Now this also prevents credential plugin execution.

  Even in this mode, using config from untrusted sources is not recommended.

This release included all changes up to 4.1.1, but NOT 4.1.2 which was branched off later (4.2.1 does include same fix).

## 4.1.2 — 2018-12-26

### Fixed
- For resources that contain dashes in name, there will be an attempt to resolve the method name based on singular name prefix or by replacing the dash in names with underscores (#382).

## 4.1.1 — 2018-12-17

### Fixed
- Fixed method names for non-suffix plurals such as y -> ies  (#377).

## 4.1.0 — 2018-11-28 — REGRESSION

This version broke method names where plural is not just adding a suffix, notably y -> ies (bug #376).

### Fixed
- Support custom resources with lowercase `kind` (#361).
- `create_security_context_constraint` now works (#366).
- `get_security_context_constraints.kind`, `get_endpoints.kind` are now plural as in kubernetes (#366).

### Added
- Add support for retrieving large lists of objects in chunks (#356).

## 4.0.0 — 2018-07-23

### Removed
- Bumped officially supported kubernetes versions to >= 1.3.
- Specifically `proxy_url` no longer works for <= 1.2 (#323).

### Fixed
- `proxy_url` now works for kubernetes 1.10 and later (#323).

### Changed
- Switched `http` gem dependency from 2.y to 3.y (#321).

## 3.1.2 — 2018-06-11

### Fixed
- Fixed `Kubeclient::Config.read` regression, no longer crashes on YAML timestamps (#338).

## 3.1.1 - 2018-06-01 — REGRESSION

In this version `Kubeclient::Config.read` raises Psych::DisallowedClass on legal yaml configs containing a timestamp, for example gcp access-token expiry (bug #337).

### Security
- Changed `Kubeclient::Config.read` to use `YAML.safe_load` (#334).

  Previously, could deserialize arbitrary ruby classes.  The risk depends on ruby classes available in the application; sometimes a class may have side effects - up to arbitrary code execution - when instantiated and/or built up with `x[key] = value` during YAML parsing.

  Despite this fix, using config from untrusted sources is not recommended.

## 3.1.0 - 2018-05-27

### Fixed
- Fixed watch `.finish` sometimes caused `HTTP::ConnectionError` exception from the reading loop (#315).

### Added
- `get_pod_log` now has `timestamps`, `since_time` (#319) and `tail_lines` (#326) params.
- `Kubeclient::Config::Context#namespace` now set, if present in kubeconfig file (#308).
- Improved README directions for authenticating within a kubernetes cluster (#316).
- `Kubeclient::GoogleApplicationDefaultCredentials` helper for Google application default credentials (#213). Needs `googleauth` gem.
- New `as: :parsed` and `as: :parsed_symbolized` formats (#306).
- Allow setting default `as:` format for the whole client (#299, #305).
- Relaxed `recursive-open-struct` dependency to allow 1.1+ as well (#313).

## 3.0.0 - 2018-02-04
### Removed
- Dropped entity classes (`Kubeclient::Pod` etc.), only `Kubeclient::Resource` exists now (#292, #288).
  Checking the type of a resource can be done using:
  ```
  > pod.kind
  => "Pod"
  ```

  update_* delete_* and patch_* now return a RecursiveOpenStruct like the get_* methods

  The `Kubeclient::Client` class raises `Kubeclient::HttpError` or subclasses now. Catching `KubeException` still works but is deprecated.

  `Kubeclient::Config#context` raises `KeyError` instead of `RuntimeError` for non-existent context name.
- Ruby 2.0, 2.1 no longer supported (#253, #291).

### Fixed
- Added missing singular `get_security_context_constraint`, fixed `get_security_context_constraints` to mean plural (#261).
- Fixed `@http_proxy_uri` undefined warning (#261).
- Documentation fixes & improvements (#225, #229, #243, #296).

### Added
- `delete_options:` parameter to `delete_*` methods, useful for cascade delete (#267).
- `as: :raw` option for watch (#285).
- Now raises `Kubeclient::HttpError`.  Rescuing `KubeException` still works but is deprecated. (#195, #288)
  - 404 error raise `Kubeclient::ResourceNotFoundError`, a subclass of `HttpError` (#233).
- Include request info in exception message (#221).
- Ruby 2.4 and 2.5 are now supported & tested (#247, #295).

### Changed
- `Kubeclient::Config#context(nonexistent_context_name)` raises `KeyError` instead of `RuntimeError`.
- `update_*`, `delete_*`, `patch_*` now all return `RecursiveOpenStruct` consistently (#290).
- Many dependencies bumped (#204, #231, #253, #269).

## 2.5.2 - 2018-02-04
- Watch results are now `RecursiveOpenStruct` inside arrays too (#279).
- Fixed watch `.finish` sometimes caused `Errno::EBADF` exception from the reading loop (#280).
- Easing dependency version (#287, #301)

## 2.5.1 - 2017-10-12
No changes since 2.5.0, fixed packaging mistake.

## [2.5.0 - 2017-10-12 was YANKED]

### Added

- `as: raw` option for `get_*` methods returning a string (#262 via #271).

## 2.4.0 - 2017-05-10

#### past version 1.2.0
Replace Specific Entity class references:

```ruby
Kubeclient::Service
```

with the generic

```ruby
Kubeclient::Resource.new
```

Where ever possible.<|MERGE_RESOLUTION|>--- conflicted
+++ resolved
@@ -4,11 +4,10 @@
 The format is based on [Keep a Changelog](http://keepachangelog.com/en/1.0.0/).
 Kubeclient release versioning follows [SemVer](https://semver.org/).
 
-<<<<<<< HEAD
 ## Unreleased
 ### Changed
 - `Kubeclient::Client.new` now always requires an api version, use for example: `Kubeclient::Client.new(uri, 'v1')`
-=======
+
 ## 4.9.2 — 2021-05-30
 
 ### Added
@@ -16,7 +15,6 @@
 
 ### Removed
 - Reduce .gem size by dropping test/ directory, it's useless at run time (#502).
->>>>>>> 8b75051a
 
 ## 4.9.1 — 2020-08-31
 ### Fixed
