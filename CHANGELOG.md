--- conflicted
+++ resolved
@@ -4,13 +4,6 @@
 The format is based on [Keep a Changelog](http://keepachangelog.com/en/1.0.0/).
 Kubeclient release versioning follows [SemVer](https://semver.org/).
 
-<<<<<<< HEAD
-## [Unreleased]
-
-### Added
-- Support for server-side apply (#448).
-- Declare dependency on jsonpath, needed for `gcp` provider with `cmd-path` (#450).
-=======
 ## 4.8.0 — 2020-07-03
 
 ### Added
@@ -18,7 +11,6 @@
 
 ### Fixed
 - Declared forgotten dependency on jsonpath, needed for `gcp` provider with `cmd-path` (#450).
->>>>>>> 1168837a
 
 ## 4.7.0 — 2020-06-14
 
