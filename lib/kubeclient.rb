require 'kubeclient/version'
require 'json'
require 'rest-client'
require 'active_support/inflector'
require 'kubeclient/event'
require 'kubeclient/pod'
require 'kubeclient/node'
require 'kubeclient/service'
require 'kubeclient/replication_controller'
require 'kubeclient/endpoint'
require 'kubeclient/entity_list'
require 'kubeclient/kube_exception'
require 'kubeclient/watch'
require 'kubeclient/watch_stream'

module Kubeclient
  # Kubernetes Client
  class Client
    attr_reader :api_endpoint
<<<<<<< HEAD
    ENTITIES = %w(Pod Service ReplicationController Node Event Endpoint
                  Namespace)
=======
    ENTITY_TYPES = %w(Pod Service ReplicationController Node Event Endpoint)
>>>>>>> efa5bd46

    def initialize(uri, version)
      @api_endpoint = (uri.is_a? URI) ? uri : URI.parse(uri)
      @api_endpoint.merge!(File.join(@api_endpoint.path, version))
      # version flag is needed to take care of the differences between
      # versions
      @api_version = version
      ssl_options
    end

    private

    def rest_client
      options = {
        ssl_ca_file:      @ssl_options[:ca_file],
        verify_ssl:       @ssl_options[:verify_ssl],
        ssl_client_cert:  @ssl_options[:client_cert],
        ssl_client_key:   @ssl_options[:client_key]
      }

      # TODO: should a new one be created for every request?
      RestClient::Resource.new(@api_endpoint, options)
    end

    def handling_kube_exception
      yield
    rescue RestClient::Exception => e
      raise KubeException.new(e.http_code, JSON.parse(e.response)['message'])
    end

    def get_entities(entity_type)
      # TODO: labels support
      # TODO: namespace support?
      response = handling_kube_exception do
        rest_client[get_resource_name(entity_type)].get # nil, labels
      end

      result = JSON.parse(response)

      resource_version = result.fetch('resourceVersion', nil)
      if resource_version.nil?
        resource_version =
          result.fetch('metadata', {}).fetch('resourceVersion', nil)
      end

      collection = EntityList.new(entity_type, resource_version)

      result['items'].each do |item|
        collection.push(new_entity(item, entity_type))
      end

      collection
    end

    def watch_entities(entity_type, resource_version = nil)
      resource_name = get_resource_name(entity_type.to_s)

      uri = api_endpoint.merge(
        File.join(api_endpoint.path, 'watch', resource_name))

      unless resource_version.nil?
        uri.query = URI.encode_www_form('resourceVersion' => resource_version)
      end

      options = {
        use_ssl:      uri.scheme == 'https',
        ca_file:      @ssl_options[:ca_file],
        verify_ssl:   @ssl_options[:verify_ssl],
        client_cert:  @ssl_options[:client_cert],
        client_key:   @ssl_options[:client_key]
      }

      WatchStream.new(uri, options)
    end

    def get_entity(entity_type, id)
      response = handling_kube_exception do
        rest_client[get_resource_name(entity_type) + "/#{id}"].get
      end
      result = JSON.parse(response)
      new_entity(result, entity_type)
    end

    def delete_entity(entity_type, id)
      handling_kube_exception do
        rest_client[get_resource_name(entity_type) + "/#{id}"].delete
      end
    end

    def create_entity(entity_type, entity_config)
      # to_hash should be called because of issue #9 in recursive open
      # struct
      hash = entity_config.to_hash
      handling_kube_exception do
        rest_client[get_resource_name(entity_type)].post(hash.to_json)
      end
    end

    def update_entity(entity_type, entity_config)
      id = entity_config.id
      # to_hash should be called because of issue #9 in recursive open
      # struct
      hash = entity_config.to_hash
      # TODO: temporary solution to delete id till this issue is solved
      # https://github.com/GoogleCloudPlatform/kubernetes/issues/3085
      hash.delete(:id)
      handling_kube_exception do
        rest_client[get_resource_name(entity_type) + "/#{id}"].put(hash.to_json)
      end
    end

    protected

    def new_entity(hash, entity_type)
      entity_type.classify.constantize.new(hash)
    end

    def get_resource_name(entity_type)
      if @api_version == 'v1beta1'
        entity_type.pluralize.camelize(:lower)
      else
        entity_type.pluralize.downcase
      end
    end

    public

    def ssl_options(client_cert: nil, client_key: nil, ca_file: nil,
                    verify_ssl: OpenSSL::SSL::VERIFY_PEER)
      @ssl_options = {
        ca_file:      ca_file,
        verify_ssl:   verify_ssl,
        client_cert:  client_cert,
        client_key:   client_key
      }
    end

<<<<<<< HEAD
    ENTITIES.each do |entity|
      # get all entities of a type e.g. get_nodes, get_pods, etc.
      define_method("get_#{entity.underscore.pluralize}") do
        # TODO: labels support
        # TODO: namespace support - getting entities per a specific namespace
        response = handling_kube_exception do
          rest_client[get_resource_name(entity)].get # nil, labels
        end

        result = JSON.parse(response)
=======
    ENTITY_TYPES.each do |entity_type|
      entity_name = entity_type.underscore
      entity_name_plural = entity_name.pluralize
>>>>>>> efa5bd46

      # get all entities of a type e.g. get_nodes, get_pods, etc.
      define_method("get_#{entity_name_plural}") do
        get_entities(entity_type)
      end

      # watch all entities of a type e.g. watch_nodes, watch_pods, etc.
      define_method("watch_#{entity_name_plural}") do |resource_version = nil|
        watch_entities(entity_type, resource_version)
      end

      # get a single entity of a specific type by id
      define_method("get_#{entity_name}") do |id|
        get_entity(entity_type, id)
      end

      define_method("delete_#{entity_name}") do |id|
        delete_entity(entity_type, id)
      end

      define_method("create_#{entity_name}") do |entity_config|
        create_entity(entity_type, entity_config)
      end

      define_method("update_#{entity_name}") do |entity_config|
        update_entity(entity_type, entity_config)
      end
    end

    def all_entities
      ENTITY_TYPES.each_with_object({}) do |entity_type, result_hash|
        # method call for get each entities
        # build hash of entity name to array of the entities
        method_name = "get_#{entity_type.underscore.pluralize}"
        key_name = entity_type.underscore
        result_hash[key_name] = send(method_name)
      end
    end
  end
end<|MERGE_RESOLUTION|>--- conflicted
+++ resolved
@@ -17,12 +17,9 @@
   # Kubernetes Client
   class Client
     attr_reader :api_endpoint
-<<<<<<< HEAD
-    ENTITIES = %w(Pod Service ReplicationController Node Event Endpoint
-                  Namespace)
-=======
-    ENTITY_TYPES = %w(Pod Service ReplicationController Node Event Endpoint)
->>>>>>> efa5bd46
+
+    ENTITY_TYPES = %w(Pod Service ReplicationController Node Event Endpoint
+                      Namespace)
 
     def initialize(uri, version)
       @api_endpoint = (uri.is_a? URI) ? uri : URI.parse(uri)
@@ -160,22 +157,9 @@
       }
     end
 
-<<<<<<< HEAD
-    ENTITIES.each do |entity|
-      # get all entities of a type e.g. get_nodes, get_pods, etc.
-      define_method("get_#{entity.underscore.pluralize}") do
-        # TODO: labels support
-        # TODO: namespace support - getting entities per a specific namespace
-        response = handling_kube_exception do
-          rest_client[get_resource_name(entity)].get # nil, labels
-        end
-
-        result = JSON.parse(response)
-=======
     ENTITY_TYPES.each do |entity_type|
       entity_name = entity_type.underscore
       entity_name_plural = entity_name.pluralize
->>>>>>> efa5bd46
 
       # get all entities of a type e.g. get_nodes, get_pods, etc.
       define_method("get_#{entity_name_plural}") do
