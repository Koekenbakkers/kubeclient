--- conflicted
+++ resolved
@@ -63,12 +63,6 @@
 
       ssl_options = {}
 
-<<<<<<< HEAD
-      if cluster_ca_data?(cluster)
-        cert_store = OpenSSL::X509::Store.new
-        populate_cert_store_from_cluster_ca_data(cluster, cert_store)
-        ssl_options[:verify_ssl] = OpenSSL::SSL::VERIFY_PEER
-=======
       ssl_options[:verify_ssl] = if cluster['insecure-skip-tls-verify'] == true
                                    OpenSSL::SSL::VERIFY_NONE
                                  else
@@ -78,7 +72,6 @@
       if cluster_ca_data?(cluster)
         cert_store = OpenSSL::X509::Store.new
         populate_cert_store_from_cluster_ca_data(cluster, cert_store)
->>>>>>> 2d241e3f
         ssl_options[:cert_store] = cert_store
       end
 
