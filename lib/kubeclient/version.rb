# frozen_string_literal: true

# Kubernetes REST-API Client
module Kubeclient
<<<<<<< HEAD
  VERSION = '4.9.2'
=======
  VERSION = '4.9.3'.freeze
>>>>>>> 2d241e3f
end<|MERGE_RESOLUTION|>--- conflicted
+++ resolved
@@ -2,9 +2,5 @@
 
 # Kubernetes REST-API Client
 module Kubeclient
-<<<<<<< HEAD
-  VERSION = '4.9.2'
-=======
-  VERSION = '4.9.3'.freeze
->>>>>>> 2d241e3f
+  VERSION = '4.9.3'
 end