# frozen_string_literal: true

require_relative 'helper'
require 'yaml'
require 'open3'

require 'openid_connect' # TODO: find out why removing tis makes the test fail when run on it's own

# Testing Kubernetes client configuration
class KubeclientConfigTest < MiniTest::Test
  def test_allinone
    config = Kubeclient::Config.read(config_file('allinone.kubeconfig'))
    assert_equal(['Default'], config.contexts)
    check_context(config.context, ssl: true)
  end

  def test_external
    config = Kubeclient::Config.read(config_file('external.kubeconfig'))
    assert_equal(['Default'], config.contexts)
    check_context(config.context, ssl: true)
  end

  def test_allinone_nopath
    yaml = File.read(config_file('allinone.kubeconfig'))
    # A self-contained config shouldn't depend on kcfg_path.
    config = Kubeclient::Config.new(YAML.safe_load(yaml), nil)
    assert_equal(['Default'], config.contexts)
    check_context(config.context, ssl: true)
  end

  def test_external_nopath
    yaml = File.read(config_file('external.kubeconfig'))
    # kcfg_path = nil should prevent file access
    config = Kubeclient::Config.new(YAML.safe_load(yaml), nil)
    assert_raises(StandardError) do
      config.context
    end
  end

  def test_external_nopath_absolute
    yaml = File.read(config_file('external.kubeconfig'))
    # kcfg_path = nil should prevent file access, even if absolute path specified
    ca_absolute_path = File.absolute_path(config_file('external-'))
    yaml = yaml.gsub('external-', ca_absolute_path)
    config = Kubeclient::Config.new(YAML.safe_load(yaml), nil)
    assert_raises(StandardError) do
      config.context
    end
  end

  def test_nouser
    config = Kubeclient::Config.read(config_file('nouser.kubeconfig'))
    assert_equal(['default/localhost:6443/nouser'], config.contexts)
    check_context(config.context, ssl: false)
  end

  def test_user_token
    config = Kubeclient::Config.read(config_file('userauth.kubeconfig'))
    assert_equal(
      ['localhost/system:admin:token', 'localhost/system:admin:userpass'],
      config.contexts
    )
    context = config.context('localhost/system:admin:token')
    check_context(context, ssl: false)
    assert_equal('0123456789ABCDEF0123456789ABCDEF', context.auth_options[:bearer_token])
  end

  def test_user_password
    config = Kubeclient::Config.read(config_file('userauth.kubeconfig'))
    assert_equal(
      ['localhost/system:admin:token', 'localhost/system:admin:userpass'],
      config.contexts
    )
    context = config.context('localhost/system:admin:userpass')
    check_context(context, ssl: false)
    assert_equal('admin', context.auth_options[:username])
    assert_equal('pAssw0rd123', context.auth_options[:password])
  end

  def test_timestamps
    # Test YAML parsing doesn't crash on YAML timestamp syntax.
    Kubeclient::Config.read(config_file('timestamps.kubeconfig'))
  end

  def test_user_exec
    token = '0123456789ABCDEF0123456789ABCDEF'
    creds = {
      'apiVersion': 'client.authentication.k8s.io/v1beta1',
      'status': {
        'token': token
      }
    }

    config = Kubeclient::Config.read(config_file('execauth.kubeconfig'))
    assert_equal(
      [
        'localhost/system:admin:exec-search-path',
        'localhost/system:admin:exec-relative-path',
        'localhost/system:admin:exec-absolute-path'
      ],
      config.contexts
    )

    # A bare command name in config means search PATH, so it's executed as bare command.
    stub_exec(%r{^example-exec-plugin$}, creds) do
      context = config.context('localhost/system:admin:exec-search-path')
      check_context(context, ssl: false)
      assert_equal(token, context.auth_options[:bearer_token])
    end

    # A relative path is taken relative to the dir of the kubeconfig.
    stub_exec(%r{.*config/dir/example-exec-plugin$}, creds) do
      context = config.context('localhost/system:admin:exec-relative-path')
      check_context(context, ssl: false)
      assert_equal(token, context.auth_options[:bearer_token])
    end

    # An absolute path is taken as-is.
    stub_exec(%r{^/abs/path/example-exec-plugin$}, creds) do
      context = config.context('localhost/system:admin:exec-absolute-path')
      check_context(context, ssl: false)
      assert_equal(token, context.auth_options[:bearer_token])
    end
  end

  def test_user_exec_nopath
    yaml = File.read(config_file('execauth.kubeconfig'))
    config = Kubeclient::Config.new(YAML.safe_load(yaml), nil)
    config.contexts.each do |context_name|
      Open3.stub(:capture3, proc { flunk('should not execute command') }) do
        assert_raises(StandardError) do
          config.context(context_name)
        end
      end
    end
  end

  def test_gcp_default_auth
    Kubeclient::GoogleApplicationDefaultCredentials.expects(:token).returns('token1').once
    parsed = load_yaml(config_file('gcpauth.kubeconfig'))
    config = Kubeclient::Config.new(parsed, nil)
    config.context(config.contexts.first)
  end

  # Each call to .context() obtains a new token, calling .auth_options doesn't change anything.
  # NOTE: this is not a guarantee, may change, just testing current behavior.
  def test_gcp_default_auth_renew
    Kubeclient::GoogleApplicationDefaultCredentials.expects(:token).returns('token1').once
    parsed = load_yaml(config_file('gcpauth.kubeconfig'))
    config = Kubeclient::Config.new(parsed, nil)
    context = config.context(config.contexts.first)
    assert_equal({ bearer_token: 'token1' }, context.auth_options)
    assert_equal({ bearer_token: 'token1' }, context.auth_options)

    Kubeclient::GoogleApplicationDefaultCredentials.expects(:token).returns('token2').once
    context2 = config.context(config.contexts.first)
    assert_equal({ bearer_token: 'token2' }, context2.auth_options)
    assert_equal({ bearer_token: 'token1' }, context.auth_options)
  end

  def test_gcp_command_auth
    Kubeclient::GCPCommandCredentials
      .expects(:token)
      .with(
        'access-token' => '<fake_token>',
        'cmd-args' => 'config config-helper --format=json',
        'cmd-path' => '/path/to/gcloud',
        'expiry' => '2019-04-09 19:26:18 UTC',
        'expiry-key' => '{.credential.token_expiry}',
        'token-key' => '{.credential.access_token}'
      )
      .returns('token1')
      .once
    config = Kubeclient::Config.read(config_file('gcpcmdauth.kubeconfig'))
    config.context(config.contexts.first)
  end

  def test_oidc_auth_provider
    Kubeclient::OIDCAuthProvider
      .expects(:token)
      .with(
        'client-id' => 'fake-client-id',
        'client-secret' => 'fake-client-secret',
        'id-token' => 'fake-id-token',
        'idp-issuer-url' => 'https://accounts.google.com',
        'refresh-token' => 'fake-refresh-token'
      )
      .returns('token1')
      .once
    parsed = YAML.safe_load(File.read(config_file('oidcauth.kubeconfig')))
    config = Kubeclient::Config.new(parsed, nil)
    config.context(config.contexts.first)
  end

  private

  def check_context(context, ssl: true)
    assert_equal('https://localhost:6443', context.api_endpoint)
    assert_equal('v1', context.api_version)
    assert_equal('default', context.namespace)
    if ssl
      assert_equal(OpenSSL::SSL::VERIFY_PEER, context.ssl_options[:verify_ssl])
      assert_kind_of(OpenSSL::X509::Store, context.ssl_options[:cert_store])
      assert_kind_of(OpenSSL::X509::Certificate, context.ssl_options[:client_cert])
      assert_kind_of(OpenSSL::PKey::RSA, context.ssl_options[:client_key])
      # When certificates expire one way to recreate them is using a k0s single-node cluster:
      #     test/config/update_certs_k0s.rb
      assert(context.ssl_options[:cert_store].verify(context.ssl_options[:client_cert]))
    else
      assert_equal(OpenSSL::SSL::VERIFY_NONE, context.ssl_options[:verify_ssl])
    end
  end

<<<<<<< HEAD
  def config_file(name)
    File.join(File.dirname(__FILE__), 'config', name)
  end

  def stub_exec(command_regexp, creds, &block)
=======
  def stub_exec(command_regexp, creds)
>>>>>>> 6be9b141
    st = Minitest::Mock.new
    st.expect(:success?, true)

    capture3_stub = lambda do |_env, command, *_args|
      assert_match(command_regexp, command)
      [JSON.dump(creds), nil, st]
    end

    Open3.stub(:capture3, capture3_stub, &block)
  end

  def load_yaml(file_name)
    if RUBY_VERSION >= '2.6'
      YAML.safe_load(File.read(file_name), permitted_classes: [Date, Time])
    else
      YAML.safe_load(File.read(file_name), [Date, Time])
    end
  end

  def load_yaml(file_name)
    if RUBY_VERSION >= '2.6'
      YAML.safe_load(File.read(file_name), permitted_classes: [Date, Time])
    else
      YAML.safe_load(File.read(file_name), [Date, Time])
    end
  end
end<|MERGE_RESOLUTION|>--- conflicted
+++ resolved
@@ -211,15 +211,7 @@
     end
   end
 
-<<<<<<< HEAD
-  def config_file(name)
-    File.join(File.dirname(__FILE__), 'config', name)
-  end
-
   def stub_exec(command_regexp, creds, &block)
-=======
-  def stub_exec(command_regexp, creds)
->>>>>>> 6be9b141
     st = Minitest::Mock.new
     st.expect(:success?, true)
 
@@ -238,12 +230,4 @@
       YAML.safe_load(File.read(file_name), [Date, Time])
     end
   end
-
-  def load_yaml(file_name)
-    if RUBY_VERSION >= '2.6'
-      YAML.safe_load(File.read(file_name), permitted_classes: [Date, Time])
-    else
-      YAML.safe_load(File.read(file_name), [Date, Time])
-    end
-  end
 end