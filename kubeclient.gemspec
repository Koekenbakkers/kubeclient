# frozen_string_literal: true

lib = File.expand_path('lib', __dir__)
$LOAD_PATH.unshift(lib) unless $LOAD_PATH.include?(lib)
require_relative 'lib/kubeclient/version'

Gem::Specification.new do |spec|
  spec.name          = 'kubeclient'
  spec.version       = Kubeclient::VERSION
  spec.authors       = ['Alissa Bonas']
  spec.email         = ['abonas@redhat.com']
  spec.summary       = 'A client for Kubernetes REST api'
  spec.description   = 'A client for Kubernetes REST api'
  spec.homepage      = 'https://github.com/abonas/kubeclient'
  spec.license       = 'MIT'

  git_files = `git ls-files -z`.split("\x0")
  spec.files         = git_files.grep_v(%r{^(test|spec|features)/})
  spec.executables   = spec.files.grep(%r{^bin/}) { |f| File.basename(f) }
<<<<<<< HEAD
  spec.test_files    = spec.files.grep(%r{^(test|spec|features)/})
  spec.required_ruby_version = '>= 2.5.0'
=======
  spec.test_files    = []
  spec.require_paths = ['lib']
  spec.required_ruby_version = '>= 2.2.0'
>>>>>>> 8b75051a

  spec.add_development_dependency 'bundler', '>= 1.6'
  spec.add_development_dependency 'rake', '~> 12.0'
  spec.add_development_dependency 'minitest'
  spec.add_development_dependency 'minitest-rg'
  spec.add_development_dependency 'webmock', '~> 3.0'
  spec.add_development_dependency 'rubocop', '~> 1.3.0' # locked to minor so new cops don't slip in
  spec.add_development_dependency 'googleauth', '~> 0.5'
  spec.add_development_dependency('mocha', '~> 1.5')
  spec.add_development_dependency 'openid_connect', '~> 1.1'

  spec.add_dependency 'faraday', '~> 1.1'
  spec.add_dependency 'faraday_middleware', '~> 1.0'
  spec.add_dependency 'recursive-open-struct', '~> 1.1', '>= 1.1.1'
  spec.add_dependency 'http', '>= 3.0', '< 5.0'
end<|MERGE_RESOLUTION|>--- conflicted
+++ resolved
@@ -17,14 +17,8 @@
   git_files = `git ls-files -z`.split("\x0")
   spec.files         = git_files.grep_v(%r{^(test|spec|features)/})
   spec.executables   = spec.files.grep(%r{^bin/}) { |f| File.basename(f) }
-<<<<<<< HEAD
-  spec.test_files    = spec.files.grep(%r{^(test|spec|features)/})
+  spec.test_files    = []
   spec.required_ruby_version = '>= 2.5.0'
-=======
-  spec.test_files    = []
-  spec.require_paths = ['lib']
-  spec.required_ruby_version = '>= 2.2.0'
->>>>>>> 8b75051a
 
   spec.add_development_dependency 'bundler', '>= 1.6'
   spec.add_development_dependency 'rake', '~> 12.0'
